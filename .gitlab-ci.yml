image: docker:17.05.0
stages:
  - build
before_script:
  - apk update
  - apk add bash tar rsync git curl make file
  - sed -i -e '/ linux\/arm/ s/^/#/' hack/lib/golang.sh 
  - sed -i -e '/ linux\/s390/ s/^/#/' hack/lib/golang.sh 
  - sed -i -e '/ linux\/386/ s/^/#/' hack/lib/golang.sh 
  - sed -i -e '/ linux\/ppc64le/ s/^/#/' hack/lib/golang.sh 
  - sed -i -e '/ darwin\/amd64/ s/^/#/' hack/lib/golang.sh 
  - sed -i -e '/ darwin\/386/ s/^/#/' hack/lib/golang.sh 
  - sed -i -e '/ windows\/386/ s/^/#/' hack/lib/golang.sh 
  - sed -i -e '/ windows\/amd64/ s/^/#/' hack/lib/golang.sh 
  - sed -i -e 's/kube::release::package_tarballs//g' ./build/release.sh
build:
  stage: build
  variables:
    KUBE_DOCKER_REGISTRY: "${CI_REGISTRY_IMAGE}"
    KUBE_DOCKER_IMAGE_TAG: "${CI_COMMIT_REF_SLUG}.job.${CI_JOB_ID}"
    KUBE_RELEASE_RUN_TESTS: "n"
    KUBE_FASTBUILD: "false"
    KUBE_VERBOSE: "0"
    FEDERATION: "false"
  script:
    - ./build/release.sh || sleep 99999
    - docker login -u "gitlab-ci-token" -p "$CI_JOB_TOKEN" $CI_REGISTRY
    - docker push "$CI_REGISTRY_IMAGE/hyperkube-amd64:$KUBE_DOCKER_IMAGE_TAG"
    - cp -a _output/dockerized/bin/linux/amd64 linux-amd64
    - echo export TF_VAR_kubelet_image_url="$CI_REGISTRY_IMAGE/hyperkube-amd64" > ci.vars
    - echo export TF_VAR_kubelet_image_tag="$KUBE_DOCKER_IMAGE_TAG" >> ci.vars
    - echo export KUBERNETES_IMAGE="$CI_REGISTRY_IMAGE/hyperkube-amd64" > release.vars
    - echo export KUBERNETES_TAG="$KUBE_DOCKER_IMAGE_TAG" >> release.vars
    - cat release.vars
  artifacts:
    name: "${CI_JOB_NAME}.${CI_PIPELINE_ID}.${CI_JOB_ID}"
    expire_in: 1 weeks
    paths:
      - ci.vars
<<<<<<< HEAD
      - release.vars
      - linux-amd64
=======
      - linux-amd64

build-e2e:
  stage: build
  variables:
    KUBE_DOCKER_REGISTRY: "${CI_REGISTRY_IMAGE}"
    KUBE_DOCKER_IMAGE_TAG: "${CI_COMMIT_REF_SLUG}.job.${CI_JOB_ID}"
  script:
    - docker login -u "gitlab-ci-token" -p "$CI_JOB_TOKEN" $CI_REGISTRY
    - docker build -t "$CI_REGISTRY_IMAGE/kubernetes-e2e:$KUBE_DOCKER_IMAGE_TAG" ./e2e/
    - docker push "$CI_REGISTRY_IMAGE/kubernetes-e2e:$KUBE_DOCKER_IMAGE_TAG"
>>>>>>> 6dccacb1
<|MERGE_RESOLUTION|>--- conflicted
+++ resolved
@@ -37,10 +37,7 @@
     expire_in: 1 weeks
     paths:
       - ci.vars
-<<<<<<< HEAD
       - release.vars
-      - linux-amd64
-=======
       - linux-amd64
 
 build-e2e:
@@ -51,5 +48,4 @@
   script:
     - docker login -u "gitlab-ci-token" -p "$CI_JOB_TOKEN" $CI_REGISTRY
     - docker build -t "$CI_REGISTRY_IMAGE/kubernetes-e2e:$KUBE_DOCKER_IMAGE_TAG" ./e2e/
-    - docker push "$CI_REGISTRY_IMAGE/kubernetes-e2e:$KUBE_DOCKER_IMAGE_TAG"
->>>>>>> 6dccacb1
+    - docker push "$CI_REGISTRY_IMAGE/kubernetes-e2e:$KUBE_DOCKER_IMAGE_TAG"